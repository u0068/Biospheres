--- conflicted
+++ resolved
@@ -15,7 +15,6 @@
 #include "imgui_helpers.h"
 #include "config.h"
 #include "input.h"
-#include "timer.h"
 #include "ui_manager.h"
 #include "camera.h"
 
@@ -102,8 +101,8 @@
 		// Clear framebuffer once at the start of the frame
 		glClear(GL_COLOR_BUFFER_BIT | GL_DEPTH_BUFFER_BIT);
 
-		// Then we handle input
-		// I should probably put this stuff in a separate function instead of having it in the main loop
+		//// Then we handle input
+		/// I should probably put this stuff in a separate function instead of having it in the main loop
 		// Take care of all GLFW events
 		glfwPollEvents();
 		input.update();
@@ -114,29 +113,11 @@
 			camera.processInput(input, deltaTime);
 		}
 
-<<<<<<< HEAD
-
-		// Then we handle cell simulation
-		{
-			Timer timer("Cell simulation");
-			cellManager.updateCells();
-		}
-
-
-
-		// Then we handle rendering
-		{
-			Timer timer("Cell rendering");
-			cellManager.renderCells(glm::vec2(width, height), cellShader);
-		}
-		//// Then we handle ImGUI
-=======
 		//// Then we handle cell simulation
 		cellManager.updateCells(deltaTime);
 
 		//// Then we handle rendering
 		cellManager.renderCells(glm::vec2(width, height), sphereShader, camera);		//// Then we handle ImGUI
->>>>>>> 8f452cea
 		//ui.renderUI();
 		
 		// Performance Monitor with readable update rate

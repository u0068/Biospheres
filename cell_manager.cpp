#include "cell_manager.h"
#include "camera.h"
#include <iostream>
#include <cassert>
#include <gtc/matrix_transform.hpp>

CellManager::CellManager() {
    // Generate sphere mesh
    sphereMesh.generateSphere(12, 16, 1.0f); // Even lower poly count: 12x16 = 192 triangles
    sphereMesh.setupBuffers();

    initializeGPUBuffers();
    // Initialize compute shaders
    physicsShader = new Shader("shaders/cell_physics.comp");
    updateShader = new Shader("shaders/cell_update.comp");
    extractShader = new Shader("shaders/extract_instances.comp");
}

CellManager::~CellManager() {
    cleanup();
}

void CellManager::initializeGPUBuffers() {
    // Create compute buffer for cell data
    glGenBuffers(1, &cellBuffer);
    glBindBuffer(GL_SHADER_STORAGE_BUFFER, cellBuffer);
    glBufferData(GL_SHADER_STORAGE_BUFFER, MAX_CELLS * sizeof(ComputeCell), nullptr, GL_DYNAMIC_DRAW);
    glBindBuffer(GL_SHADER_STORAGE_BUFFER, 0);

    // Create instance buffer for rendering (contains position + radius)
    glGenBuffers(1, &instanceBuffer);
    glBindBuffer(GL_ARRAY_BUFFER, instanceBuffer);
    glBufferData(GL_ARRAY_BUFFER, MAX_CELLS * sizeof(glm::vec4), nullptr, GL_DYNAMIC_DRAW);
    glBindBuffer(GL_ARRAY_BUFFER, 0);

    // Setup the sphere mesh to use our instance buffer
    sphereMesh.setupInstanceBuffer(instanceBuffer);

    // Reserve CPU storage
    cpuCells.reserve(MAX_CELLS);
}

void CellManager::renderCells(glm::vec2 resolution, Shader& cellShader, Camera& camera) {
    if (cell_count == 0) return;

    // Use compute shader to efficiently extract instance data
    extractShader->use();
    extractShader->setInt("u_cellCount", cell_count);

    // Bind buffers for compute shader
    glBindBufferBase(GL_SHADER_STORAGE_BUFFER, 0, cellBuffer);
    glBindBufferBase(GL_SHADER_STORAGE_BUFFER, 1, instanceBuffer);

    // Dispatch extract compute shader
    GLuint numGroups = (cell_count + 63) / 64; // 64 threads per group
    extractShader->dispatch(numGroups, 1, 1);

    // Memory barrier to ensure data is ready for rendering
    glMemoryBarrier(GL_SHADER_STORAGE_BARRIER_BIT);

    // Use the sphere shader
    cellShader.use();

    // Set up camera matrices (only calculate once per frame, not per cell)
    glm::mat4 view = camera.getViewMatrix();
    glm::mat4 projection = glm::perspective(glm::radians(45.0f),
        resolution.x / resolution.y,
        0.1f, 1000.0f);
    // Set uniforms
    cellShader.setMat4("uProjection", projection);
    cellShader.setMat4("uView", view);
    cellShader.setVec3("uCameraPos", camera.getPosition());
    cellShader.setVec3("uLightDir", glm::vec3(1.0f, 1.0f, 1.0f));

    // Enable depth testing for proper 3D rendering (don't clear here - already done in main loop)
    glEnable(GL_DEPTH_TEST);

    // Render instanced spheres
    sphereMesh.render(cell_count);
}

void CellManager::addCell(glm::vec3 position, glm::vec3 velocity, float mass, float radius) {
    if (cell_count >= MAX_CELLS) {
        std::cout << "Warning: Maximum cell count reached!" << std::endl;
        return;
    }

    // Create new compute cell
    ComputeCell newCell;
    newCell.positionAndRadius = glm::vec4(position, radius);
    newCell.velocityAndMass = glm::vec4(velocity, mass);
    newCell.acceleration = glm::vec4(0.0f);

    // Add to CPU storage
    cpuCells.push_back(newCell);
    cell_count++;

    // Update GPU buffer
    updateGPUBuffers();
}

void CellManager::updateCells(float deltaTime) {
    if (cell_count == 0) return;

    // Run physics computation on GPU
    runPhysicsCompute(deltaTime);

    // Add memory barrier to ensure physics calculations are complete
    glMemoryBarrier(GL_SHADER_STORAGE_BARRIER_BIT);

    // Run position/velocity update on GPU
    runUpdateCompute(deltaTime);

    // Add memory barrier to ensure all computations are complete
    glMemoryBarrier(GL_SHADER_STORAGE_BARRIER_BIT);
}

void CellManager::cleanup() {
    if (cellBuffer != 0) {
        glDeleteBuffers(1, &cellBuffer);
        cellBuffer = 0;
    }
    if (instanceBuffer != 0) {
        glDeleteBuffers(1, &instanceBuffer);
        instanceBuffer = 0;
    }    if (extractShader) {
        extractShader->destroy();
        delete extractShader;
        extractShader = nullptr;
    }
    if (physicsShader) {
        physicsShader->destroy();
        delete physicsShader;
        physicsShader = nullptr;
    }
    if (updateShader) {
        updateShader->destroy();
        delete updateShader;
        updateShader = nullptr;
    }

    sphereMesh.cleanup();
}

void CellManager::updateGPUBuffers() {
    // Upload CPU cell data to GPU
    glBindBuffer(GL_SHADER_STORAGE_BUFFER, cellBuffer);
    glBufferSubData(GL_SHADER_STORAGE_BUFFER, 0, cell_count * sizeof(ComputeCell), cpuCells.data());
    glBindBuffer(GL_SHADER_STORAGE_BUFFER, 0);
}

<<<<<<< HEAD
void CellManager::resolveCellCollisions()
{
	// Simple collision resolution: if two cells are too close, push them apart
	// This is an absolutely atrocious O(n^2) algorithm, but it works for small numbers of cells which is good enough for now
    for (int i = 0; i < cell_count; ++i) {
        glm::vec3 force{};
        for (int j = 0; j < cell_count; ++j) {
            if (i == j) continue; // Skip self-collision
            glm::vec3 delta = positions[i] - positions[j];
            float distance = glm::length(delta);
            float minDistance = radii[i] + radii[j];
            if (distance < minDistance) {
                // Collision detected, resolve it
                force += delta * (minDistance - distance); // Push force is proportional to the overlap
            }
        }
        accelerations[i] += force / masses[i]; // Apply force to cell i
=======
void CellManager::runPhysicsCompute(float deltaTime) {
    physicsShader->use();

    // Set uniforms
    physicsShader->setFloat("u_deltaTime", deltaTime);
    physicsShader->setInt("u_cellCount", cell_count);
    physicsShader->setFloat("u_damping", 0.98f);

    // Bind cell buffer
    glBindBufferBase(GL_SHADER_STORAGE_BUFFER, 0, cellBuffer);

    // Dispatch compute shader
    // Use work groups of 64 threads each
    GLuint numGroups = (cell_count + 63) / 64; // Round up division
    physicsShader->dispatch(numGroups, 1, 1);

    glBindBuffer(GL_SHADER_STORAGE_BUFFER, 0);
}

void CellManager::runUpdateCompute(float deltaTime) {
    updateShader->use();

    // Set uniforms
    updateShader->setFloat("u_deltaTime", deltaTime);
    updateShader->setInt("u_cellCount", cell_count);
    updateShader->setFloat("u_damping", 0.98f);

    // Bind cell buffer
    glBindBufferBase(GL_SHADER_STORAGE_BUFFER, 0, cellBuffer);

    // Dispatch compute shader
    GLuint numGroups = (cell_count + 63) / 64; // Round up division
    updateShader->dispatch(numGroups, 1, 1);

    glBindBuffer(GL_SHADER_STORAGE_BUFFER, 0);
}

void CellManager::spawnCells(int count) {
    for (int i = 0; i < count && cell_count < MAX_CELLS; ++i) {
        // Random position within spawn radius
        float angle1 = static_cast<float>(rand()) / RAND_MAX * 2.0f * 3.14159f;
        float angle2 = static_cast<float>(rand()) / RAND_MAX * 3.14159f;
        float radius = static_cast<float>(rand()) / RAND_MAX * spawnRadius;

        glm::vec3 position = glm::vec3(
            radius * sin(angle2) * cos(angle1),
            radius * cos(angle2),
            radius * sin(angle2) * sin(angle1)
        );

        // Random velocity
        glm::vec3 velocity = glm::vec3(
            (static_cast<float>(rand()) / RAND_MAX - 0.5f) * 5.0f,
            (static_cast<float>(rand()) / RAND_MAX - 0.5f) * 5.0f,
            (static_cast<float>(rand()) / RAND_MAX - 0.5f) * 5.0f
        );

        // Random mass and radius
        float mass = 1.0f + static_cast<float>(rand()) / RAND_MAX * 2.0f;
        float cellRadius = 0.5f + static_cast<float>(rand()) / RAND_MAX * 1.0f;

        addCell(position, velocity, mass, cellRadius);
>>>>>>> 8f452cea
    }
}<|MERGE_RESOLUTION|>--- conflicted
+++ resolved
@@ -149,25 +149,6 @@
     glBindBuffer(GL_SHADER_STORAGE_BUFFER, 0);
 }
 
-<<<<<<< HEAD
-void CellManager::resolveCellCollisions()
-{
-	// Simple collision resolution: if two cells are too close, push them apart
-	// This is an absolutely atrocious O(n^2) algorithm, but it works for small numbers of cells which is good enough for now
-    for (int i = 0; i < cell_count; ++i) {
-        glm::vec3 force{};
-        for (int j = 0; j < cell_count; ++j) {
-            if (i == j) continue; // Skip self-collision
-            glm::vec3 delta = positions[i] - positions[j];
-            float distance = glm::length(delta);
-            float minDistance = radii[i] + radii[j];
-            if (distance < minDistance) {
-                // Collision detected, resolve it
-                force += delta * (minDistance - distance); // Push force is proportional to the overlap
-            }
-        }
-        accelerations[i] += force / masses[i]; // Apply force to cell i
-=======
 void CellManager::runPhysicsCompute(float deltaTime) {
     physicsShader->use();
 
@@ -230,6 +211,5 @@
         float cellRadius = 0.5f + static_cast<float>(rand()) / RAND_MAX * 1.0f;
 
         addCell(position, velocity, mass, cellRadius);
->>>>>>> 8f452cea
     }
 }
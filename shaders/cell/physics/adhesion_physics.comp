--- conflicted
+++ resolved
@@ -255,7 +255,6 @@
         torqueB += springTorqueB + dampingTorqueB;
     }
 
-<<<<<<< HEAD
     // Apply twist constraints if enabled
     if (settings.enableTwistConstraint && 
         length(connection.twistReferenceA) > 0.001 && 
@@ -315,14 +314,6 @@
         torqueB += twistTorqueB + twistDampingB;
     }
 
-    // Apply a tangential force from the torque
-    forceA += cross(-deltaPos, torqueB);
-    forceB += cross(deltaPos, torqueA);
-
-    // This conserves angular momentum but makes cells look less natural, maybe better to comment it out
-    torqueA -= torqueB;
-    torqueB -= torqueA;
-=======
     // Apply tangential forces derived from torques in a zero-sum fashion for conservation
     vec3 tangentialForce = 0.5 * (cross(-deltaPos, torqueB) - cross(deltaPos, torqueA));
     forceA += tangentialForce;
@@ -332,7 +323,6 @@
     vec3 pairTorque = 0.5 * (torqueA - torqueB);
     torqueA = pairTorque;
     torqueB = -pairTorque;
->>>>>>> 1161b582
 }
 
 void main() {

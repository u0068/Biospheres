#version 430 core

struct Cell 
{
    // Match the ComputeCell structure from compute shaders
    vec4 positionAndRadius;  // x, y, z, radius
    vec4 velocityAndMass;    // vx, vy, vz, mass
    vec4 acceleration;       // ax, ay, az, unused
};

layout(std430, binding = 0) buffer CellBuffer {
    Cell cells[];
};

out vec4 fragColor;

uniform int u_cellCount;
uniform vec2 u_resolution;
uniform vec3 u_cameraPos;
uniform vec3 u_cameraFront;
uniform vec3 u_cameraRight;
uniform vec3 u_cameraUp;

<<<<<<< HEAD
const int MAX_ITERATIONS = 100;
const int MAX_DISTANCE = 100;
const float MIN_DISTANCE = 0.001;

const vec3 LIGHT_DIRECTION = normalize(vec3(1.0, 1.0, 1.0)); // Direction of the light source
// Later may change this to point light instead

float sphereSDF(vec3 point, vec3 center, float radius) {
    // Signed distance function for a sphere
    // Returns the distance from point p to the surface of the sphere
    // If the point is inside the sphere, it returns a negative value
    return length(point - center) - radius;
}

float sceneSDF(vec3 point) {
    float dist = 9999.0;
    // Iterate through all cells to find the minimum distance to any cell
    for (int i = 0; i < u_cellCount; ++i) {
        vec3 center = cells[i].positionAndRadius.xyz;
        float r = cells[i].positionAndRadius.w;
        dist = min(dist, sphereSDF(point, center, r)); // This can be changed to smooth min to make the cells blend together
=======
// Screen-space sphere intersection
bool intersectSphere(vec3 rayOrigin, vec3 rayDir, vec3 sphereCenter, float sphereRadius, out float t) {
    vec3 oc = rayOrigin - sphereCenter;
    float a = dot(rayDir, rayDir);
    float b = 2.0 * dot(oc, rayDir);
    float c = dot(oc, oc) - sphereRadius * sphereRadius;
    float discriminant = b * b - 4.0 * a * c;
    
    if (discriminant < 0.0) {
        return false;
>>>>>>> 8f452cea
    }
    
    float sqrt_discriminant = sqrt(discriminant);
    float t1 = (-b - sqrt_discriminant) / (2.0 * a);
    float t2 = (-b + sqrt_discriminant) / (2.0 * a);
    
    // Use the closest positive intersection
    if (t1 > 0.0) {
        t = t1;
        return true;
    } else if (t2 > 0.0) {
        t = t2;
        return true;
    }
    
    return false;
}

vec3 getRayDirection(vec2 uv) {
    // Convert screen coordinates to normalized device coordinates
    vec2 ndc = (uv / u_resolution) * 2.0 - 1.0;
    
    // Apply aspect ratio correction
    float aspectRatio = u_resolution.x / u_resolution.y;
    ndc.x *= aspectRatio;
    
    // Field of view (in radians)
    float fovRadians = radians(45.0);
    float tanHalfFov = tan(fovRadians * 0.5);
    
    // Scale by FOV
    ndc *= tanHalfFov;
    
    // Create ray direction using camera basis vectors
    vec3 rayDir = normalize(u_cameraFront + u_cameraRight * ndc.x + u_cameraUp * ndc.y);
    return rayDir;
}

// Efficient screen-space sphere rendering
void main() {
    vec2 uv = gl_FragCoord.xy;
    vec3 rayOrigin = u_cameraPos;
    vec3 rayDir = getRayDirection(uv);
<<<<<<< HEAD

    float t = 0.0; // This is the distance along the ray
    float dist; // Distance from the ray to the scene SDF
    float closestDist = 9999.0; // Initialize to a large value
    for (int i = 0; i < MAX_ITERATIONS; ++i) {
        vec3 point = camPos + rayDir * t; // Calculate the point along the ray
        dist = sceneSDF(point);
        if (dist < MIN_DISTANCE) { // If the distance is very small, we are close to the surface
            vec3 normal = getNormal(point);
            fragColor = max(0.1, dot(normal, LIGHT_DIRECTION)) * vec4(1.0, 1.0, 1.0, 1.0); // Simple lighting based on the normal and light direction
            // The dot product gives how "facing" the surface is to the light source
            //fragColor = vec4(normal * 0.5 + 0.5, 1.0); // Color based on normal
            //fragColor = vec4(1.0, 0.5, 0.5, 1.0);
            return;
        } else if (dist < closestDist) {
            closestDist = dist; // Update the closest distance found
=======
    
    float closestT = 999999.0;
    int closestCell = -1;
    
    // Find the closest sphere intersection
    for (int i = 0; i < u_cellCount; ++i) {
        vec3 sphereCenter = cells[i].positionAndRadius.xyz;
        float sphereRadius = cells[i].positionAndRadius.w;
        
        float t;
        if (intersectSphere(rayOrigin, rayDir, sphereCenter, sphereRadius, t)) {
            if (t < closestT) {
                closestT = t;
                closestCell = i;
            }
>>>>>>> 8f452cea
        }
    }
<<<<<<< HEAD

    //fragColor = vec4(1/(100*closestDist + 1.)); // Fallback color if no surface is hit. For now, just a gradient based on closest approach to the surface
    fragColor = vec4(0.0, 0.0, 0.0, 1.0); // Background color if no surface is hit
=======
    
    if (closestCell >= 0) {
        // Calculate intersection point and normal
        vec3 hitPoint = rayOrigin + rayDir * closestT;
        vec3 sphereCenter = cells[closestCell].positionAndRadius.xyz;
        vec3 normal = normalize(hitPoint - sphereCenter);
        
        // Simple lighting calculation
        vec3 lightDir = normalize(vec3(1.0, 1.0, 1.0));
        float lighting = max(0.1, dot(normal, lightDir));
        
        // Color based on cell index for variety
        vec3 baseColor = vec3(
            0.5 + 0.5 * sin(float(closestCell) * 0.1),
            0.5 + 0.5 * sin(float(closestCell) * 0.1 + 2.0),
            0.5 + 0.5 * sin(float(closestCell) * 0.1 + 4.0)
        );
        
        fragColor = vec4(baseColor * lighting, 1.0);
    } else {
        // Background color
        fragColor = vec4(0.1, 0.1, 0.2, 1.0);
    }
>>>>>>> 8f452cea
}<|MERGE_RESOLUTION|>--- conflicted
+++ resolved
@@ -21,29 +21,6 @@
 uniform vec3 u_cameraRight;
 uniform vec3 u_cameraUp;
 
-<<<<<<< HEAD
-const int MAX_ITERATIONS = 100;
-const int MAX_DISTANCE = 100;
-const float MIN_DISTANCE = 0.001;
-
-const vec3 LIGHT_DIRECTION = normalize(vec3(1.0, 1.0, 1.0)); // Direction of the light source
-// Later may change this to point light instead
-
-float sphereSDF(vec3 point, vec3 center, float radius) {
-    // Signed distance function for a sphere
-    // Returns the distance from point p to the surface of the sphere
-    // If the point is inside the sphere, it returns a negative value
-    return length(point - center) - radius;
-}
-
-float sceneSDF(vec3 point) {
-    float dist = 9999.0;
-    // Iterate through all cells to find the minimum distance to any cell
-    for (int i = 0; i < u_cellCount; ++i) {
-        vec3 center = cells[i].positionAndRadius.xyz;
-        float r = cells[i].positionAndRadius.w;
-        dist = min(dist, sphereSDF(point, center, r)); // This can be changed to smooth min to make the cells blend together
-=======
 // Screen-space sphere intersection
 bool intersectSphere(vec3 rayOrigin, vec3 rayDir, vec3 sphereCenter, float sphereRadius, out float t) {
     vec3 oc = rayOrigin - sphereCenter;
@@ -54,7 +31,6 @@
     
     if (discriminant < 0.0) {
         return false;
->>>>>>> 8f452cea
     }
     
     float sqrt_discriminant = sqrt(discriminant);
@@ -98,24 +74,6 @@
     vec2 uv = gl_FragCoord.xy;
     vec3 rayOrigin = u_cameraPos;
     vec3 rayDir = getRayDirection(uv);
-<<<<<<< HEAD
-
-    float t = 0.0; // This is the distance along the ray
-    float dist; // Distance from the ray to the scene SDF
-    float closestDist = 9999.0; // Initialize to a large value
-    for (int i = 0; i < MAX_ITERATIONS; ++i) {
-        vec3 point = camPos + rayDir * t; // Calculate the point along the ray
-        dist = sceneSDF(point);
-        if (dist < MIN_DISTANCE) { // If the distance is very small, we are close to the surface
-            vec3 normal = getNormal(point);
-            fragColor = max(0.1, dot(normal, LIGHT_DIRECTION)) * vec4(1.0, 1.0, 1.0, 1.0); // Simple lighting based on the normal and light direction
-            // The dot product gives how "facing" the surface is to the light source
-            //fragColor = vec4(normal * 0.5 + 0.5, 1.0); // Color based on normal
-            //fragColor = vec4(1.0, 0.5, 0.5, 1.0);
-            return;
-        } else if (dist < closestDist) {
-            closestDist = dist; // Update the closest distance found
-=======
     
     float closestT = 999999.0;
     int closestCell = -1;
@@ -131,14 +89,8 @@
                 closestT = t;
                 closestCell = i;
             }
->>>>>>> 8f452cea
         }
     }
-<<<<<<< HEAD
-
-    //fragColor = vec4(1/(100*closestDist + 1.)); // Fallback color if no surface is hit. For now, just a gradient based on closest approach to the surface
-    fragColor = vec4(0.0, 0.0, 0.0, 1.0); // Background color if no surface is hit
-=======
     
     if (closestCell >= 0) {
         // Calculate intersection point and normal
@@ -162,5 +114,4 @@
         // Background color
         fragColor = vec4(0.1, 0.1, 0.2, 1.0);
     }
->>>>>>> 8f452cea
 }
--- conflicted
+++ resolved
@@ -5,25 +5,8 @@
 #include <string>
 #include <cmath>
 
-<<<<<<< HEAD
-void UIManager::renderGenomeEditor(CellManager& cellManager)
-{
-    ImGui::Begin("Genome Editor", nullptr, ImGuiWindowFlags_AlwaysAutoResize);
-
-    ImGui::Text("Genome Editor");
-    ImGui::Separator();
-
-    ImGui::Text("TEST");
-    ImGui::Text("TEST");
-
-    ImGui::End();
-}
-
-void UIManager::renderCellInspector(CellManager& cellManager) {
-=======
 void UIManager::renderCellInspector(CellManager &cellManager)
 {
->>>>>>> 4a9fdf41
     ImGui::Begin("Cell Inspector", nullptr, ImGuiWindowFlags_AlwaysAutoResize);
 
     if (cellManager.hasSelectedCell())
@@ -49,13 +32,8 @@
         ImGui::Text("Edit Properties:");
 
         bool changed = false;
-<<<<<<< HEAD
-        CPUCell editedCell = selectedCell.cellData;
-        
-=======
         ComputeCell editedCell = selectedCell.cellData;
 
->>>>>>> 4a9fdf41
         // Position editing
         float pos[3] = {position.x, position.y, position.z};
         if (ImGui::DragFloat3("Position", pos, 0.1f))

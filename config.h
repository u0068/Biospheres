--- conflicted
+++ resolved
@@ -15,16 +15,10 @@
 	constexpr int OPENGL_VERSION_MINOR{ 3 };
 	constexpr const char* GLSL_VERSION{"#version 430"};
 	constexpr const char* APPLICATION_NAME{ "Biospheres 2" };
-<<<<<<< HEAD
-
-	constexpr int MAX_CELLS{ 50000 };
-	constexpr int DEFAULT_CELL_COUNT{ 1000 };
-=======
 	
 	// Cell simulation configuration
-	constexpr int MAX_CELLS{ 500000 };
+	constexpr int MAX_CELLS{ 50000 };
 	constexpr int DEFAULT_CELL_COUNT{ 10000 };
 	constexpr float DEFAULT_SPAWN_RADIUS{ 15.0f };
 	constexpr float READBACK_INTERVAL{ 0.5f }; // Async readback every 0.5 seconds
->>>>>>> ca982cbb
 };

--- conflicted
+++ resolved
@@ -110,15 +110,6 @@
 class UIManager
 {
 public:
-<<<<<<< HEAD
-    void renderCellInspector(CellManager& cellManager);
-    void renderSelectionInfo(CellManager& cellManager);
-    void renderPerformanceMonitor(CellManager& cellManager, PerformanceMonitor& perfMonitor);
-    void renderCameraControls(CellManager& cellmanager, Camera& camera);
-    void renderGenomeEditor(CellManager& cellManager);
-
-    
-=======
     void renderCellInspector(CellManager &cellManager);
     void renderPerformanceMonitor(CellManager &cellManager, PerformanceMonitor &perfMonitor);
     void renderCameraControls(CellManager &cellmanager, Camera &camera);
@@ -127,7 +118,6 @@
     // Performance monitoring helpers
     void updatePerformanceMetrics(PerformanceMonitor &perfMonitor, float deltaTime);
 
->>>>>>> 4a9fdf41
 private:
     void drawToolSelector(ToolState &toolState);
     void drawToolSettings(ToolState &toolState, CellManager &cellManager); // Genome Editor Helper Functions
